<template>
  <div
    @click="handleClick"
    class="group relative bg-white rounded-xl shadow-sm border border-gray-200 hover:shadow-lg transition-all duration-200 hover:scale-[1.02] cursor-pointer"
  >
    <div class="p-6">
      <div class="flex items-center justify-between mb-4">
        <ProfileAvatar
          :name="profile.name"
          :avatar="profile.avatar"
          :color="profile.color"
          size="md"
        />

        <!-- Edit button can be uncommented if needed -->
        <!-- <div class="flex items-center space-x-2">
          <button
            @click.stop="$emit('edit', profile)"
            class="p-2 text-gray-400 hover:text-gray-600 hover:bg-gray-100 rounded-lg transition-colors"
          >
            <svg class="w-4 h-4" fill="none" stroke="currentColor" viewBox="0 0 24 24">
              <path stroke-linecap="round" stroke-linejoin="round" stroke-width="2" d="M15.232 5.232l3.536 3.536m-2.036-5.036a2.5 2.5 0 113.536 3.536L6.5 21.036H3v-3.572L16.732 3.732z"/>
            </svg>
          </button>
        </div> -->
      </div>

      <h3 class="text-lg font-semibold text-gray-900 mb-2">
        {{ profile.name }}
      </h3>
      <p class="text-sm text-gray-500 mb-4">{{ profile.description }}</p>

      <div class="flex items-center justify-between text-sm text-gray-500 mb-4">
        <span class="flex items-center">
          <svg
            class="w-4 h-4 mr-1"
            fill="none"
            stroke="currentColor"
            viewBox="0 0 24 24"
          >
            <path
              stroke-linecap="round"
              stroke-linejoin="round"
              stroke-width="2"
              d="M16 7a4 4 0 11-8 0 4 4 0 018 0zM12 14a7 7 0 00-7 7h14a7 7 0 00-7-7z"
            />
          </svg>
          {{ profile.accounts.length }} accounts
        </span>
      </div>

      <!-- Platform Icons -->
      <PlatformIcons :accounts="profile.accounts" />
    </div>
  </div>

  <svg
    xmlns="http://www.w3.org/2000/svg"
    x="0px"
    y="0px"
    width="100"
    height="100"
    viewBox="0 0 48 48"
  >
    <path fill="#039be5" d="M24 5A19 19 0 1 0 24 43A19 19 0 1 0 24 5Z"></path>
    <path
      fill="#fff"
      d="M26.572,29.036h4.917l0.772-4.995h-5.69v-2.73c0-2.075,0.678-3.915,2.619-3.915h3.119v-4.359c-0.548-0.074-1.707-0.236-3.897-0.236c-4.573,0-7.254,2.415-7.254,7.917v3.323h-4.701v4.995h4.701v13.729C22.089,42.905,23.032,43,24,43c0.875,0,1.729-0.08,2.572-0.194V29.036z"
    ></path>
  </svg>
</template>

<script setup lang="ts">
import ProfileAvatar from "./ProfileAvatar.vue";
import PlatformIcons from "./PlatformIcons.vue";

export interface Profile {
<<<<<<< HEAD
  id: number
  name: string
  description: string
  avatar?: string
  color: string
  accounts: { platform: string }[]
}

interface Props {
  profile: Profile
  profileId?: number
}

const props = defineProps<Props>()

const handleClick = () => {
  // Navigate to the scheduler page with the profile ID from database
  const profileId = props.profileId || props.profile.id
  navigateTo(`/profiles/${profileId}/social-accounts`)
}
</script> 
=======
  name: string;
  description: string;
  avatar?: string;
  color: string;
  accounts: { platform: string }[];
}

interface Props {
  profile: Profile;
}

defineProps<Props>();
</script>
>>>>>>> 9d9cf49d
<|MERGE_RESOLUTION|>--- conflicted
+++ resolved
@@ -75,7 +75,6 @@
 import PlatformIcons from "./PlatformIcons.vue";
 
 export interface Profile {
-<<<<<<< HEAD
   id: number
   name: string
   description: string
@@ -96,19 +95,4 @@
   const profileId = props.profileId || props.profile.id
   navigateTo(`/profiles/${profileId}/social-accounts`)
 }
-</script> 
-=======
-  name: string;
-  description: string;
-  avatar?: string;
-  color: string;
-  accounts: { platform: string }[];
-}
-
-interface Props {
-  profile: Profile;
-}
-
-defineProps<Props>();
-</script>
->>>>>>> 9d9cf49d
+</script> 