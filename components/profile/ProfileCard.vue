--- conflicted
+++ resolved
@@ -71,36 +71,14 @@
 
 <script setup lang="ts">
 import ProfileAvatar from "./ProfileAvatar.vue";
-import PlatformIcons from "./old_PlatformIcons.vue";
+import PlatformIcons from "./PlatformIcons.vue";
 
-<<<<<<< HEAD
-interface SocialAccount {
-  id: string;
-  platform: string;
-  username: string;
-  followers: number;
-}
-
-interface Profile {
-  id: string;
+export interface Profile {
   name: string;
   description: string;
   avatar?: string;
   color: string;
-  teamId: string;
-  teamName: string;
-  teamColor: string;
-  accounts: SocialAccount[];
-  platforms: string[];
-  createdAt: string;
-=======
-export interface Profile {
-  name: string
-  description: string
-  avatar?: string
-  color: string
-  accounts: { platform: string }[]
->>>>>>> a21cb800
+  accounts: { platform: string }[];
 }
 
 interface Props {
@@ -108,13 +86,4 @@
 }
 
 defineProps<Props>();
-
-<<<<<<< HEAD
-defineEmits<{
-  select: [profile: Profile];
-}>();
-</script>
-=======
-// Plus d'emits
-</script> 
->>>>>>> a21cb800
+</script>